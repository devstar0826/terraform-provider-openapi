--- conflicted
+++ resolved
@@ -173,7 +173,7 @@
 	resourceMap := map[string]*schema.Resource{}
 	openAPIResources, err := p.specAnalyser.GetTerraformCompliantResources()
 	if err != nil {
-		return nil, err //untested
+		return nil, err
 	}
 	for _, openAPIResource := range openAPIResources {
 		resourceName, err := p.getProviderResourceName(openAPIResource.getResourceName())
@@ -194,15 +194,8 @@
 		r := newResourceFactory(openAPIResource)
 		resource, err := r.createTerraformResource()
 		if err != nil {
-			return nil, err //untested
-		}
-<<<<<<< HEAD
-		resourceName, err := p.getProviderResourceName(openAPIResource.getResourceName())
-		if err != nil {
-			return nil, err //untested
-		}
-=======
->>>>>>> d2d18246
+			return nil, err
+		}
 		log.Printf("[INFO] resource '%s' successfully registered in the provider (time:%s)", resourceName, time.Since(start))
 		resourceMap[resourceName] = resource
 	}
